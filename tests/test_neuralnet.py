from functools import partial

import mlx.core as mx
import mlx.nn as nn
import pytest

import mlx_optimizers as optim


def generate_moons(n_samples: int = 100, noise: float = 0.2):
    n_samples_out = n_samples // 2
    n_samples_in = n_samples - n_samples_out

    outer_linspace = mx.linspace(0, mx.pi, n_samples_out)
    inner_linspace = mx.linspace(0, mx.pi, n_samples_in)

    outer_circ_x = mx.cos(outer_linspace)
    outer_circ_y = mx.sin(outer_linspace)

    inner_circ_x = 1 - mx.cos(inner_linspace)
    inner_circ_y = 1 - mx.sin(inner_linspace) - 0.5

    X = mx.zeros((n_samples, 2))
    X[:n_samples_out, 0] = outer_circ_x
    X[:n_samples_out, 1] = outer_circ_y
    X[n_samples_out:, 0] = inner_circ_x
    X[n_samples_out:, 1] = inner_circ_y

    T = mx.concatenate(
        [mx.zeros(n_samples_out, dtype=mx.int16), mx.ones(n_samples_in, dtype=mx.int16)]
    )

    if noise > 0:
        X += mx.random.uniform(shape=(n_samples, 2)) * noise

    return X, T


class MLP(nn.Module):
    def __init__(self, n_inputs: int = 2, n_hiddens_list: list = [10, 10], n_outputs: int = 2):
        super().__init__()
        assert len(n_hiddens_list) > 0 and all(n > 0 for n in n_hiddens_list)
        activation = nn.ReLU
        self.layers = [
            layer
            for ni, no in zip([n_inputs] + n_hiddens_list, n_hiddens_list)
            for layer in (nn.Linear(ni, no), activation())
        ] + [nn.Linear(n_hiddens_list[-1], n_outputs)]

    def __call__(self, x):
        for layer in self.layers:
            x = layer(x)
        return x


def ids(v):
    return f"{v[0].__name__, } {v[1:]}"


optimizers = [
    (optim.QHAdam, {"learning_rate": 0.01}, 500),
    (optim.DiffGrad, {"learning_rate": 0.01}, 500),
<<<<<<< HEAD
    (optim.Lion, {"learning_rate": 0.01}, 500),
    (optim.Muon, {"learning_rate": 0.01}, 500),
=======
>>>>>>> 486d497a
]


@pytest.mark.parametrize("optimizer_config", optimizers, ids=ids)
def test_neuralnet(optimizer_config):
    mx.random.seed(42)

    optimizer_class, config, iterations = optimizer_config
    optimizer = optimizer_class(**config)

    model = MLP()
    X, T = generate_moons()

    def eval_fn(X, T):
        return nn.losses.cross_entropy(model(X), T, reduction="mean")

    state = [model.state, optimizer.state]

    @partial(mx.compile, inputs=state, outputs=state)
    def step(X, T):
        train_step_fn = nn.value_and_grad(model, eval_fn)
        loss, grads = train_step_fn(X, T)
        optimizer.update(model, grads)
        return loss

    losses = []
    for _ in range(iterations):
        loss = step(X, T)
        mx.eval(state)
        losses.append(loss.item())
        if loss < 0.2:
            break

    acc = mx.sum(mx.argmax(model(X), axis=1) == T) / T.shape[0]  # type: ignore
    assert losses[0] > 2 * losses[-1], f"loss={losses[-1]:.5f}, {acc=:.3f}"<|MERGE_RESOLUTION|>--- conflicted
+++ resolved
@@ -60,11 +60,7 @@
 optimizers = [
     (optim.QHAdam, {"learning_rate": 0.01}, 500),
     (optim.DiffGrad, {"learning_rate": 0.01}, 500),
-<<<<<<< HEAD
-    (optim.Lion, {"learning_rate": 0.01}, 500),
     (optim.Muon, {"learning_rate": 0.01}, 500),
-=======
->>>>>>> 486d497a
 ]
 
 
