[build-system]
requires = ["setuptools", "wheel"]
build-backend = "setuptools.build_meta"

[project]
# See https://setuptools.pypa.io/en/latest/userguide/quickstart.html for more project configuration options.
name = "mlx-optimizers"
dynamic = ["version"]
readme = "README.md"
classifiers = [
    "Intended Audience :: Science/Research",
    "Development Status :: 3 - Alpha",
    "License :: OSI Approved :: Apache Software License",
    "Programming Language :: Python :: 3",
    "Topic :: Scientific/Engineering :: Artificial Intelligence",
]
authors = [
    {name = "Jason Stock", email = "jason12stock@gmail.com"}
]
requires-python = ">=3.10"
dependencies = [
  "mlx>=0.18.0"
]
license = {file = "LICENSE"}

[project.urls]
Homepage = "https://github.com/stockeh/mlx-optimizers"
Repository = "https://github.com/stockeh/mlx-optimizers"
Changelog = "https://github.com/stockeh/mlx-optimizers/blob/main/CHANGELOG.md"
# Documentation = "https://mlx-optimizers.readthedocs.io/"

[project.optional-dependencies]
dev = [
    "ruff",
    "mypy>=1.14.0,<1.15",
<<<<<<< HEAD
    "black>=24.10.0,<25.0",
    "isort>=5.13.2,<6.1",
=======
    "black>=24.10.0,<26.0",
    "isort>=5.13.2,<5.14",
>>>>>>> f3f4f4b0
    "pytest",
    "pytest-sphinx",
    "pytest-cov",
    "twine>=6.0.1",
    "build",
    "setuptools",
    "wheel",
    "Sphinx>=8.1.3,<8.3.0",
    "furo==2024.8.6",
    "myst-parser>=4.0.0,<4.1",
    "sphinx-copybutton==0.5.2",
    "sphinx-autobuild==2024.10.3",
    "sphinx-autodoc-typehints==2.5.0",
    "packaging",
    "sphinx-book-theme"
]

[tool.setuptools.packages.find]
exclude = [
    "*.tests",
    "*.tests.*",
    "tests.*",
    "tests",
    "docs*",
    "scripts*"
]

[tool.setuptools]
include-package-data = true

[tool.setuptools.package-data]
mlx_optimizers = ["py.typed"]

[tool.setuptools.dynamic]
version = {attr = "mlx_optimizers.version.VERSION"}

[tool.black]
line-length = 100
include = '\.pyi?$'
exclude = '''
(
      __pycache__
    | \.git
    | \.mypy_cache
    | \.pytest_cache
    | \.vscode
    | \.venv
    | \bdist\b
    | \bdoc\b
)
'''

[tool.isort]
profile = "black"
multi_line_output = 3

# You can override these pyright settings by adding a personal pyrightconfig.json file.
[tool.pyright]
reportPrivateImportUsage = false

[tool.ruff]
line-length = 115
target-version = "py39"

[tool.ruff.per-file-ignores]
"__init__.py" = ["F401"]

[tool.mypy]
ignore_missing_imports = true
no_site_packages = true
check_untyped_defs = true

[[tool.mypy.overrides]]
module = "tests.*"
strict_optional = false

[tool.pytest.ini_options]
testpaths = "tests/"
python_classes = [
  "Test*",
  "*Test"
]
log_format = "%(asctime)s - %(levelname)s - %(name)s - %(message)s"
log_level = "DEBUG"<|MERGE_RESOLUTION|>--- conflicted
+++ resolved
@@ -33,13 +33,8 @@
 dev = [
     "ruff",
     "mypy>=1.14.0,<1.15",
-<<<<<<< HEAD
-    "black>=24.10.0,<25.0",
+    "black>=24.10.0,<26.0",
     "isort>=5.13.2,<6.1",
-=======
-    "black>=24.10.0,<26.0",
-    "isort>=5.13.2,<5.14",
->>>>>>> f3f4f4b0
     "pytest",
     "pytest-sphinx",
     "pytest-cov",
